--- conflicted
+++ resolved
@@ -474,19 +474,11 @@
     private static void PatchUnityNativeCode(string pathToBuiltProject)
     {
         var unityVersion = ParseUnityVersionNumber(Application.unityVersion);
-<<<<<<< HEAD
 
         EditMainMM(PathExt.Combine(pathToBuiltProject, "Classes/main.mm"));
         EditUnityAppControllerH(PathExt.Combine(pathToBuiltProject, "Classes/UnityAppController.h"));
         EditUnityAppControllerMM(PathExt.Combine(pathToBuiltProject, "Classes/UnityAppController.mm"));
 
-=======
-
-        EditMainMM(Path.Combine(pathToBuiltProject, "Classes/main.mm"));
-        EditUnityAppControllerH(Path.Combine(pathToBuiltProject, "Classes/UnityAppController.h"));
-        EditUnityAppControllerMM(Path.Combine(pathToBuiltProject, "Classes/UnityAppController.mm"));
-
->>>>>>> 9b9a2a97
         if (unityVersion == UNITY_VERSION_FOR_METAL_HELPER)
         {
             EditMetalHelperMM(PathExt.Combine(pathToBuiltProject, "Classes/Unity/MetalHelper.mm"));
